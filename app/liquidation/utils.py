"""
Utility functions for the liquidation bot.
"""
import logging
import json
import functools
import time
import traceback
import requests

from typing import Any, Callable, Dict, Optional

from web3 import Web3
from web3.contract import Contract
from urllib.parse import urlencode

<<<<<<< HEAD
network_variables = {
    1: {
        "name": "Ethereum",
        "explorer_url": "https://etherscan.io"
    },
    42161: {
        "name": "Arbitrum",
        "explorer_url": "https://arbiscan.io"
    },
    8453: {
        "name": "Base",
        "explorer_url": "https://basescan.org"
    },
}

def load_config() -> SimpleNamespace:
    """
    Load configuration from a YAML file and return it as a SimpleNamespace object.
=======
from .config_loader import ChainConfig
>>>>>>> ba78205b

LOGS_PATH = "logs/account_monitor_logs.log"

def setup_logger() -> logging.Logger:
    """
    Set up and configure a logger for the liquidation bot.

    Args:
        logs_path (str): Path to the log output file.

    Returns:
        logging.Logger: Configured logger instance.
    """
    logger = logging.getLogger("liquidation_bot")
    logger.setLevel(logging.DEBUG)

    console_handler = logging.StreamHandler()
    file_handler = logging.FileHandler(LOGS_PATH, mode="a")

    detailed_formatter = logging.Formatter(
        "%(asctime)s - %(levelname)s - %(message)s\n%(exc_info)s")

    # Create a standard formatter for other log levels
    standard_formatter = logging.Formatter("%(asctime)s - %(levelname)s - %(message)s")

    class DetailedExceptionFormatter(logging.Formatter):
        def format(self, record):
            if record.levelno >= logging.ERROR:
                record.exc_text = "".join(
                    traceback.format_exception(*record.exc_info)) if record.exc_info else ""
                return detailed_formatter.format(record)
            else:
                return standard_formatter.format(record)

    console_handler.setFormatter(DetailedExceptionFormatter())
    file_handler.setFormatter(DetailedExceptionFormatter())

    logger.addHandler(console_handler)
    logger.addHandler(file_handler)


    return logger

<<<<<<< HEAD
class Web3Singleton:
    """
    Singleton class to manage w3 object creation
    """
    _instance = None

    @staticmethod
    def get_instance():
        """
        Set up a Web3 instance using the RPC URL from environment variables.
        """
        if Web3Singleton._instance is None:
            load_dotenv(override=True)
            rpc_url = os.getenv("BASE_RPC_URL")
            logger = logging.getLogger("liquidation_bot")
            logger.info("Trying to connect to RPC URL: %s", rpc_url)

            Web3Singleton._instance = Web3(Web3.HTTPProvider(rpc_url))
        return Web3Singleton._instance

def setup_w3() -> Web3:
    """
    Get the Web3 instance from the singleton class

    Returns:
        Web3: Web3 instance.
    """
    return Web3Singleton.get_instance()

def create_contract_instance(address: str, abi_path: str) -> Contract:
=======
def create_contract_instance(address: str, abi_path: str, config: ChainConfig) -> Contract:
>>>>>>> ba78205b
    """
    Create and return a contract instance.

    Args:
        address (str): The address of the contract.
        abi_path (str): Path to the ABI JSON file.

    Returns:
        Contract: Web3 contract instance.
    """
    with open(abi_path, "r", encoding="utf-8") as file:
        interface = json.load(file)
    abi = interface["abi"]

    return config.w3.eth.contract(address=address, abi=abi)

def retry_request(logger: logging.Logger,
                  max_retries: int = 3,
                  delay: int = 10) -> Callable:
    """
    Decorator to retry a function in case of RequestException.

    Args:
        logger (logging.Logger): Logger instance to log retry attempts.
        max_retries (int, optional): Maximum number of retry attempts.
                                    Defaults to config.NUM_RETRIES.
        delay (int, optional): Delay between retry attempts in seconds.
                                Defaults to config.RETRY_DELAY.

    Returns:
        Callable: Decorated function.
    """
    def decorator(func):
        @functools.wraps(func)
        def wrapper(*args, **kwargs):
            for attempt in range(1, max_retries + 1):
                try:
                    return func(*args, **kwargs)
                except requests.RequestException as e:
                    logger.error(f"Error in API request, waiting {delay} seconds before retrying. "
                                 f"Attempt {attempt}/{max_retries}")
                    logger.error(f"Error: {e}")

                    if attempt == max_retries:
                        logger.error(f"Failed after {max_retries} attempts.")
                        return None

                    time.sleep(delay)
        return wrapper
    return decorator

def get_spy_link(account, config: ChainConfig):
    """
    Get account owner from EVC
    """
    owner = config.evc.functions.getAccountOwner(account).call()
    if owner == "0x0000000000000000000000000000000000000000":
        owner = account

    subaccount_number = int(int(account, 16) ^ int(owner, 16))

<<<<<<< HEAD
    spy_link = f"https://app.euler.finance/account/{subaccount_number}?spy={owner}&chainId={loaded_config.CHAIN_ID}"
=======
    spy_link = f"https://app.euler.finance/account/{subaccount_number}?spy={owner}&chainId={config.CHAIN_ID}"
>>>>>>> ba78205b
    
    return spy_link

@retry_request(logging.getLogger("liquidation_bot"))
def make_api_request(url: str,
                     headers: Dict[str, str],
                     params: Dict[str, Any]) -> Optional[Dict[str, Any]]:
    """
    Make an API request with retry functionality.

    Args:
        url (str): The URL for the API request.
        headers (Dict[str, str]): Headers for the request.
        params (Dict[str, Any]): Parameters for the request.

    Returns:
        Optional[Dict[str, Any]]: JSON response if successful, None otherwise.
    """
    response = requests.get(url, headers=headers, params=params, timeout=10)
    response.raise_for_status()
    return response.json()

def get_eth_usd_quote(amount: int = 10**18, config: ChainConfig = None):
    print("ETH ORACLE")
    return config.eth_oracle.functions.getQuote(amount, config.MAINNET_ETH_ADDRESS, config.USD).call()

def get_btc_usd_quote(amount: int = 10**18, config: ChainConfig = None):
    print("BTC ORACLE")
    return config.btc_oracle.functions.getQuote(amount, config.BTC, config.USD).call()


def global_exception_handler(exctype: type, value: BaseException, tb: Any) -> None:
    """
    Global exception handler to log uncaught exceptions.

    Args:
        exctype (type): The type of the exception.
        value (BaseException): The exception instance.
        tb (Any): A traceback object encapsulating the call stack
                        at the point where the exception occurred.
    """
    logger = logging.getLogger("liquidation_bot")

    # Get the full traceback as a string
    trace_str = "".join(traceback.format_exception(exctype, value, tb))

    # Log the full exception information
    logger.critical("Uncaught exception:\n %s", trace_str)

def post_unhealthy_account_on_slack(account_address: str, vault_address: str,
                    health_score: float, value_borrowed: int, config: ChainConfig) -> None:
    """
    Post a message on Slack about an unhealthy account.
    """
    spy_link = get_spy_link(account_address, config)

    message = (
        ":warning: *Unhealthy Account Detected* :warning:\n\n"
        f"*Account*: `{account_address}`, <{spy_link}|Spy Mode>\n"
        f"*Vault*: `{vault_address}`\n"
        f"*Health Score*: `{health_score:.4f}`\n"
        f"*Value Borrowed*: `${value_borrowed / 10 ** 18:.2f}`\n"
        f"Time of detection: {time.strftime("%Y-%m-%d %H:%M:%S")}\n"
        f"Network: `{config.CHAIN_NAME}`\n\n"
    )

    slack_payload = {
        "text": message,
        "username": "Liquidation Bot",
        "icon_emoji": ":robot_face:"
    }
    requests.post(config.SLACK_URL, json=slack_payload, timeout=10)


def post_liquidation_opportunity_on_slack(account_address: str, vault_address: str,
                  liquidation_data: Optional[Dict[str, Any]],
                  params: Optional[Dict[str, Any]], config: ChainConfig) -> None:
    """
    Post a message on Slack.
    
    Args:
        message (str): The main message to post.
        liquidation_data (Optional[Dict[str, Any]]): Additional liquidation data to format.
    """
    RISK_DASHBOARD_URL = config.RISK_DASHBOARD_URL

    if liquidation_data and params:

        # Unpack params
        violator_address, vault, borrowed_asset, collateral_vault, collateral_asset, \
        max_repay, seized_collateral_shares, receiver = params

        spy_link = get_spy_link(account_address, config)

        # Build URL parameters
        url_params = urlencode({
            "violator": violator_address,
            "vault": vault,
            "borrowed_asset": borrowed_asset,
            "collateral_vault": collateral_vault,
            "collateral_asset": collateral_asset,
            "max_repay": max_repay,
            "seized_collateral_shares": seized_collateral_shares,
            "receiver": receiver
        })

        # Construct the full URL
        execution_url = f"{RISK_DASHBOARD_URL}/liquidation/execute?{url_params}"


        message = (
            ":rotating_light: *Profitable Liquidation Opportunity Detected* :rotating_light:\n\n"
            f"*Account*: `{account_address}`, <{spy_link}|Spy Mode>\n"
            f"*Vault*: `{vault_address}`"
        )

        formatted_data = (
            f"*Liquidation Opportunity Details:*\n"
            f"• Profit: {Web3.from_wei(liquidation_data["profit"], "ether")} ETH\n"
            f"• Collateral Vault Address: `{liquidation_data["collateral_address"]}`\n"
            f"• Collateral Asset: `{liquidation_data["collateral_asset"]}`\n"
            f"• Leftover Borrow Asset: {Web3.from_wei(liquidation_data["leftover_borrow"],
                                                    "ether")}\n"
            f"• Leftover Borrow Asset in ETH terms (excluding gas): {Web3.from_wei(
                liquidation_data["leftover_borrow_in_eth"], "ether")} ETH\n\n"
            f"<{execution_url}|Click here to execute this liquidation manually>\n\n"
            f"Time of detection: {time.strftime("%Y-%m-%d %H:%M:%S")}\n\n"
            f"Network: `{config.CHAIN_NAME}`"
        )
        message += f"\n\n{formatted_data}"

    slack_payload = {
        "text": message,
        "username": "Liquidation Bot",
        "icon_emoji": ":robot_face:"
    }
    requests.post(config.SLACK_URL, json=slack_payload, timeout=10)


def post_liquidation_result_on_slack(account_address: str, vault_address: str,
                  liquidation_data: Optional[Dict[str, Any]],
                  tx_hash: Optional[str], config: ChainConfig) -> None:
    """
    Post a message on Slack.
    
    Args:
        message (str): The main message to post.
        liquidation_data (Optional[Dict[str, Any]]): Additional liquidation data to format.
    """
    
    spy_link = get_spy_link(account_address, config)

    message = (
        ":moneybag: *Liquidation Completed* :moneybag:\n\n"
        f"*Liquidated Account*: `{account_address}`, <{spy_link}|Spy Mode>\n"
        f"*Vault*: `{vault_address}`"
    )

    tx_url = f"{config.EXPLORER_URL}/tx/{tx_hash}"
    
    formatted_data = (
        f"*Liquidation Details:*\n"
        f"• Profit: {Web3.from_wei(liquidation_data["profit"], "ether")} ETH\n"
        f"• Collateral Vault Address: `{liquidation_data["collateral_address"]}`\n"
        f"• Collateral Asset: `{liquidation_data["collateral_asset"]}`\n"
        f"• Leftover Collateral: {Web3.from_wei(liquidation_data["leftover_borrow"], "ether")} {liquidation_data["collateral_asset"]}\n"
        f"• Leftover Collateral in ETH terms: {Web3.from_wei(liquidation_data["leftover_borrow_in_eth"], "ether")} ETH\n\n"
        f"• Transaction: <{tx_url}|View Transaction on Explorer>\n\n"
        f"Time of liquidation: {time.strftime("%Y-%m-%d %H:%M:%S")}\n\n"
        f"Network: `{config.CHAIN_NAME}`"
    )
    message += f"\n\n{formatted_data}"

    slack_payload = {
        "text": message,
        "username": "Liquidation Bot",
        "icon_emoji": ":robot_face:"
    }
    requests.post(config.SLACK_URL, json=slack_payload, timeout=10)

def post_low_health_account_report(sorted_accounts, config: ChainConfig) -> None:
    """
    Post a report of accounts with low health scores to Slack.

    Args:
        sorted_accounts (List[Tuple[str, float]]): A list of tuples
        containing account addresses and their health scores,
        sorted by health score in ascending order.
    """
    # Filter accounts below the threshold
    low_health_accounts = [
        (address, owner, subaccount, score, value, _, _) for address, owner, subaccount, score, value, _, _ in sorted_accounts
        if (score < config.SLACK_REPORT_HEALTH_SCORE and value > (config.BORROW_VALUE_THRESHOLD * 10**18)) or score < 1.0
    ]

    total_value = sum(value / 10**18 for _, _, _, _, value, _, _ in sorted_accounts)

    message = ":warning: *Account Health Report* :warning:\n\n"

    if not low_health_accounts:
        message += f"No accounts with health score below `{config.SLACK_REPORT_HEALTH_SCORE}` detected.\n"
    else:
        for i, (address, _, _, score, value, _, _) in enumerate(low_health_accounts, start=1):

            # Format score to 4 decimal places
            formatted_score = f"{score:.4f}"
            formatted_value = value / 10 ** 18

            formatted_value = f"{formatted_value:,.2f}"

<<<<<<< HEAD
            spy_link = spy_link = f"https://app.euler.finance/account/{subaccount_number}?spy={owner}&chainId={loaded_config.CHAIN_ID}"
=======
            spy_link = get_spy_link(address, config)
>>>>>>> ba78205b

            message += f"{i}. `{address}` Health Score: `{formatted_score}`, Value Borrowed: `${formatted_value}`, <{spy_link}|Spy Mode>\n"
            
            if i >= 50:
                break

        message += f"\nTotal accounts with health score below `{config.SLACK_REPORT_HEALTH_SCORE}` larger than `{config.BORROW_VALUE_THRESHOLD}`: `{len(low_health_accounts)}`"
        message += f"\nTotal borrow amount in USD: `${total_value:,.2f}`"
    RISK_DASHBOARD_URL = config.RISK_DASHBOARD_URL
    message += f"\n<{RISK_DASHBOARD_URL}|Risk Dashboard>"
    message += f"\nTime of report: `{time.strftime("%Y-%m-%d %H:%M:%S")}`"
    message += f"\nNetwork: `{config.CHAIN_NAME}`"

    slack_payload = {
        "text": message,
        "username": "Liquidation Bot",
        "icon_emoji": ":robot_face:"
    }

    try:
        response = requests.post(config.SLACK_URL, json=slack_payload, timeout=10)
        response.raise_for_status()
        print("Low health account report posted to Slack successfully.")
    except requests.RequestException as e:
        print(f"Failed to post low health account report to Slack: {e}")

def post_error_notification(message, config: ChainConfig = None) -> None:
    """
    Post an error notification to Slack.

    Args:
        message (str): The error message to be posted.
    """

    error_message = f":rotating_light: *Error Notification* :rotating_light:\n\n{message}\n\n"
    error_message += f"Time: {time.strftime("%Y-%m-%d %H:%M:%S")}\n"
    if config:
        error_message += f"Network: `{config.CHAIN_NAME}`"

    slack_payload = {
        "text": error_message,
        "username": "Liquidation Bot",
        "icon_emoji": ":warning:"
    }

    try:
        response = requests.post(config.SLACK_URL, json=slack_payload, timeout=10)
        response.raise_for_status()
        print("Error notification posted to Slack successfully.")
    except requests.RequestException as e:
        print("Failed to post error notification to Slack: %s", e)<|MERGE_RESOLUTION|>--- conflicted
+++ resolved
@@ -14,28 +14,7 @@
 from web3.contract import Contract
 from urllib.parse import urlencode
 
-<<<<<<< HEAD
-network_variables = {
-    1: {
-        "name": "Ethereum",
-        "explorer_url": "https://etherscan.io"
-    },
-    42161: {
-        "name": "Arbitrum",
-        "explorer_url": "https://arbiscan.io"
-    },
-    8453: {
-        "name": "Base",
-        "explorer_url": "https://basescan.org"
-    },
-}
-
-def load_config() -> SimpleNamespace:
-    """
-    Load configuration from a YAML file and return it as a SimpleNamespace object.
-=======
 from .config_loader import ChainConfig
->>>>>>> ba78205b
 
 LOGS_PATH = "logs/account_monitor_logs.log"
 
@@ -79,40 +58,7 @@
 
     return logger
 
-<<<<<<< HEAD
-class Web3Singleton:
-    """
-    Singleton class to manage w3 object creation
-    """
-    _instance = None
-
-    @staticmethod
-    def get_instance():
-        """
-        Set up a Web3 instance using the RPC URL from environment variables.
-        """
-        if Web3Singleton._instance is None:
-            load_dotenv(override=True)
-            rpc_url = os.getenv("BASE_RPC_URL")
-            logger = logging.getLogger("liquidation_bot")
-            logger.info("Trying to connect to RPC URL: %s", rpc_url)
-
-            Web3Singleton._instance = Web3(Web3.HTTPProvider(rpc_url))
-        return Web3Singleton._instance
-
-def setup_w3() -> Web3:
-    """
-    Get the Web3 instance from the singleton class
-
-    Returns:
-        Web3: Web3 instance.
-    """
-    return Web3Singleton.get_instance()
-
-def create_contract_instance(address: str, abi_path: str) -> Contract:
-=======
 def create_contract_instance(address: str, abi_path: str, config: ChainConfig) -> Contract:
->>>>>>> ba78205b
     """
     Create and return a contract instance.
 
@@ -174,11 +120,7 @@
 
     subaccount_number = int(int(account, 16) ^ int(owner, 16))
 
-<<<<<<< HEAD
-    spy_link = f"https://app.euler.finance/account/{subaccount_number}?spy={owner}&chainId={loaded_config.CHAIN_ID}"
-=======
     spy_link = f"https://app.euler.finance/account/{subaccount_number}?spy={owner}&chainId={config.CHAIN_ID}"
->>>>>>> ba78205b
     
     return spy_link
 
@@ -389,11 +331,7 @@
 
             formatted_value = f"{formatted_value:,.2f}"
 
-<<<<<<< HEAD
-            spy_link = spy_link = f"https://app.euler.finance/account/{subaccount_number}?spy={owner}&chainId={loaded_config.CHAIN_ID}"
-=======
             spy_link = get_spy_link(address, config)
->>>>>>> ba78205b
 
             message += f"{i}. `{address}` Health Score: `{formatted_score}`, Value Borrowed: `${formatted_value}`, <{spy_link}|Spy Mode>\n"
             
