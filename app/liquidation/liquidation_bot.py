"""
EVault Liquidation Bot
"""
import threading
import random
import time
import queue
import os
import json
import sys
import math
import subprocess

from concurrent.futures import ThreadPoolExecutor
from typing import Tuple, Dict, Any, Optional

from web3 import Web3
from web3.logs import DISCARD


from app.liquidation.utils import (setup_logger,
                   create_contract_instance,
                   make_api_request,
                   global_exception_handler,
                   post_liquidation_opportunity_on_slack,
                   post_liquidation_result_on_slack,
                   post_low_health_account_report,
                   post_unhealthy_account_on_slack,
                   post_error_notification,
                   get_eth_usd_quote,
                   get_btc_usd_quote)

from app.liquidation.config_loader import ChainConfig

### ENVIRONMENT & CONFIG SETUP ###
logger = setup_logger()
sys.excepthook = global_exception_handler


### MAIN CODE ###

class Vault:
    """
    Represents a vault in the EVK System.
    This class provides methods to interact with a specific vault contract.
    This does not need to be serialized as it does not store any state
    """
    def __init__(self, address, config: ChainConfig):
        self.config = config
        
        self.address = address
        self.instance = create_contract_instance(address, self.config.EVAULT_ABI_PATH, self.config)

        self.underlying_asset_address = self.instance.functions.asset().call()
        self.vault_name = self.instance.functions.name().call()
        self.vault_symbol = self.instance.functions.symbol().call()

        self.unit_of_account = self.instance.functions.unitOfAccount().call()
        self.oracle_address = self.instance.functions.oracle().call()

        self.pyth_feed_ids = []
        self.redstone_feed_ids = []

    def get_account_liquidity(self, account_address: str) -> Tuple[int, int]:
        """
        Get liquidity metrics for a given account.

        Args:
            account_address (str): The address of the account to check.

        Returns:
            Tuple[int, int]: A tuple containing (collateral_value, liability_value).
        """
        try:
            balance = self.instance.functions.balanceOf(
                Web3.to_checksum_address(account_address)).call()
        except Exception as ex: # pylint: disable=broad-except
            logger.error("Vault: Failed to get balance for account %s: %s",
                         account_address, ex, exc_info=True)
            return (0, 0, 0)

        try:
            # Check if vault contains a Pyth oracle
            self.pyth_feed_ids, self.redstone_feed_ids = PullOracleHandler.get_feed_ids(self, self.config)

            if len(self.pyth_feed_ids) > 0 and len(self.redstone_feed_ids) > 0:
                logger.info("Vault: Pyth & Redstone oracle found for vault %s, "
                            "getting account liquidity through simulation", self.address)
                collateral_value, liability_value = PullOracleHandler.get_account_values_with_pyth_and_redstone_simulation(self, account_address, self.pyth_feed_ids, self.redstone_feed_ids, self.config)
            elif len(self.pyth_feed_ids) > 0:
                logger.info("Vault: Pyth Oracle found for vault %s, "
                            "getting account liquidity through simulation", self.address)
                collateral_value, liability_value = PullOracleHandler.get_account_values_with_pyth_batch_simulation(
                    self, account_address, self.pyth_feed_ids, self.config)
            elif len(self.redstone_feed_ids) > 0:
                logger.info("Vault: Redstone Oracle found for vault %s, "
                            "getting account liquidity through simulation", self.address)
                collateral_value, liability_value = PullOracleHandler.get_account_values_with_redstone_batch_simulation(
                    self, account_address, self.redstone_feed_ids, self.config)
            else:
                logger.info("Vault: Getting account liquidity normally for vault %s", self.address)
                (collateral_value, liability_value) = self.instance.functions.accountLiquidity(
                    Web3.to_checksum_address(account_address),
                    True
                ).call()
        except Exception as ex: # pylint: disable=broad-except
            if ex.args[0] != "0x43855d0f" and ex.args[0] != "0x6d588708":
                logger.error("Vault: Failed to get account liquidity"
                            " for account %s: Contract error - %s",
                            account_address, ex)
                # return (balance, 100, 100)
            return (balance, 0, 0)

        return (balance, collateral_value, liability_value)

    def check_liquidation(self,
                          borower_address: str,
                          collateral_address: str,
                          liquidator_address: str
                          ) -> Tuple[int, int]:
        """
        Call checkLiquidation on EVault for an account

        Args:
            borower_address (str): The address of the borrower.
            collateral_address (str): The address of the collateral asset.
            liquidator_address (str): The address of the potential liquidator.

        Returns:
            Tuple[int, int]: A tuple containing (max_repay, seized_collateral).
        """
        logger.info("Vault: Checking liquidation for account %s, collateral vault %s,"
                    " liquidator address %s, borrowed asset %s",
                    borower_address, collateral_address,
                    liquidator_address, self.underlying_asset_address)

        if len(self.pyth_feed_ids) > 0 and len(self.redstone_feed_ids) > 0:
            (max_repay, seized_collateral) = PullOracleHandler.check_liquidation_with_pyth_and_redstone_simulation(
                self,
                Web3.to_checksum_address(liquidator_address),
                Web3.to_checksum_address(borower_address),
                Web3.to_checksum_address(collateral_address),
                self.pyth_feed_ids,
                self.redstone_feed_ids,
                self.config
                )
        elif len(self.pyth_feed_ids) > 0:
            (max_repay, seized_collateral) = PullOracleHandler.check_liquidation_with_pyth_batch_simulation(
                self,
                Web3.to_checksum_address(liquidator_address),
                Web3.to_checksum_address(borower_address),
                Web3.to_checksum_address(collateral_address),
                self.pyth_feed_ids,
                self.config
                )
        elif len(self.redstone_feed_ids) > 0:
            (max_repay, seized_collateral) = PullOracleHandler.check_liquidation_with_redstone_batch_simulation(
                self,
                Web3.to_checksum_address(liquidator_address),
                Web3.to_checksum_address(borower_address),
                Web3.to_checksum_address(collateral_address),
                self.redstone_feed_ids,
                self.config
                )
        else:
            (max_repay, seized_collateral) = self.instance.functions.checkLiquidation(
                Web3.to_checksum_address(liquidator_address),
                Web3.to_checksum_address(borower_address),
                Web3.to_checksum_address(collateral_address)
                ).call()
        return (max_repay, seized_collateral)

    def convert_to_assets(self, amount: int) -> int:
        """
        Convert an amount of vault shares to underlying assets.

        Args:
            amount (int): The amount of vault tokens to convert.

        Returns:
            int: The amount of underlying assets.
        """
        return self.instance.functions.convertToAssets(amount).call()

    def get_ltv_list(self):
        """
        Return list of LTVs for this vault
        """
        return self.instance.functions.LTVList().call()

class Account:
    """
    Represents an account in the EVK System.
    This class provides methods to interact with a specific account and
    manages individual account data, including health scores,
    liquidation simulations, and scheduling of updates. It also provides
    methods for serialization and deserialization of account data.
    """
    def __init__(self, address, controller: Vault, config: ChainConfig):
        self.config = config
        self.address = address
        self.owner, self.subaccount_number = EVCListener.get_account_owner_and_subaccount_number(self.address, config)
        self.controller = controller
        self.time_of_next_update = time.time()
        self.current_health_score = math.inf
        self.balance = 0
        self.value_borrowed = 0


    def update_liquidity(self) -> float:
        """
        Update account's liquidity & next scheduled update and return the current health score.

        Returns:
            float: The updated health score of the account.
        """
        self.get_health_score()
        self.get_time_of_next_update()

        return self.current_health_score


    def get_health_score(self) -> float:
        """
        Calculate and return the current health score of the account.

        Returns:
            float: The current health score of the account.
        """

        balance, collateral_value, liability_value = self.controller.get_account_liquidity(
            self.address)
        self.balance = balance

        self.value_borrowed = liability_value
        if self.controller.unit_of_account == self.config.WETH:
            logger.info("Account: Getting a quote for %s WETH, unit of account %s",
                        liability_value, self.controller.unit_of_account)
            self.value_borrowed = get_eth_usd_quote(liability_value, self.config)

            logger.info("Account: value borrowed: %s", self.value_borrowed)
        elif self.controller.unit_of_account == self.config.BTC:
            logger.info("Account: Getting a quote for %s BTC, unit of account %s",
                        liability_value, self.controller.unit_of_account)
            self.value_borrowed = get_btc_usd_quote(liability_value, self.config)

            logger.info("Account: value borrowed: %s", self.value_borrowed)

        # Special case for 0 values on balance or liability
        if liability_value == 0:
            self.current_health_score = math.inf
            return self.current_health_score


        self.current_health_score = collateral_value / liability_value

        logger.info("Account: %s health score: %s, Collateral Value: %s,"
                    " Liability Value: %s", self.address, self.current_health_score,
                    collateral_value, liability_value)
        return self.current_health_score

    def get_time_of_next_update(self) -> float:
        """
        Calculate the time of the next update for this account based on size and health score.

        Returns:
            float: The timestamp of the next scheduled update.
        """
        # Special case for infinite health score
        if self.current_health_score == math.inf:
            self.time_of_next_update = -1
            return self.time_of_next_update

        # Determine size category
        if self.value_borrowed < self.config.TEENY:
            size_prefix = "TEENY"
        elif self.value_borrowed < self.config.MINI:
            size_prefix = "MINI"
        elif self.value_borrowed < self.config.SMALL:
            size_prefix = "SMALL"
        elif self.value_borrowed < self.config.MEDIUM:
            size_prefix = "MEDIUM"
        else:
            size_prefix = "LARGE"  # For anything >= MEDIUM

        # Get the appropriate time values based on size
        liq_time = getattr(self.config, f"{size_prefix}_LIQ")
        high_risk_time = getattr(self.config, f"{size_prefix}_HIGH")
        safe_time = getattr(self.config, f"{size_prefix}_SAFE")

        # Calculate time gap based on health score
        if self.current_health_score < self.config.HS_LIQUIDATION:
            time_gap = liq_time
        elif self.current_health_score < self.config.HS_HIGH_RISK:
            # Linear interpolation between liq and high_risk times
            ratio = (self.current_health_score - self.config.HS_LIQUIDATION) / (self.config.HS_HIGH_RISK - self.config.HS_LIQUIDATION)
            time_gap = liq_time + (high_risk_time - liq_time) * ratio
        elif self.current_health_score < self.config.HS_SAFE:
            # Linear interpolation between high_risk and safe times
            ratio = (self.current_health_score - self.config.HS_HIGH_RISK) / (self.config.HS_SAFE - self.config.HS_HIGH_RISK)
            time_gap = high_risk_time + (safe_time - high_risk_time) * ratio
        else:
            time_gap = safe_time

        # Randomly adjust time by ±10% to avoid synchronized checks
        time_of_next_update = time.time() + time_gap * random.uniform(0.9, 1.1)

        # Keep existing next update if it's already scheduled between now and calculated time
        if not(self.time_of_next_update < time_of_next_update and self.time_of_next_update > time.time()):
            self.time_of_next_update = time_of_next_update

        logger.info("Account: %s next update scheduled for %s", self.address,
                    time.strftime("%Y-%m-%d %H:%M:%S", time.localtime(self.time_of_next_update)))
        return self.time_of_next_update


    def simulate_liquidation(self) -> Tuple[bool, Optional[Dict[str, Any]]]:
        """
        Simulate liquidation of this account to determine if it's profitable.

        Returns:
            Tuple[bool, Optional[Dict[str, Any]]]: A tuple containing a boolean indicating
            if liquidation is profitable, and a dictionary with liquidation details if profitable.
        """
        result = Liquidator.simulate_liquidation(self.controller, self.address, self, self.config)
        return result

    def to_dict(self) -> Dict[str, Any]:
        """
        Convert the account object to a dictionary representation.

        Returns:
            Dict[str, Any]: A dictionary representation of the account.
        """
        return {
            "address": self.address,
            "controller_address": self.controller.address,
            "time_of_next_update": self.time_of_next_update,
            "current_health_score": self.current_health_score
        }

    @staticmethod
    def from_dict(data: Dict[str, Any], vaults: Dict[str, Vault], config: ChainConfig) -> "Account":
        """
        Create an Account object from a dictionary representation.

        Args:
            data (Dict[str, Any]): The dictionary representation of the account.
            vaults (Dict[str, Vault]): A dictionary of available vaults.

        Returns:
            Account: An Account object created from the provided data.
        """
        controller = vaults.get(data["controller_address"])
        if not controller:
            controller = Vault(data["controller_address"], config)
            vaults[data["controller_address"]] = controller
        account = Account(address=data["address"], controller=controller, config=config)
        account.time_of_next_update = data["time_of_next_update"]
        account.current_health_score = data["current_health_score"]
        return account

class AccountMonitor:
    """
    Primary class for the liquidation bot system.

    This class is responsible for maintaining a list of accounts, scheduling
    updates, triggering liquidations, and managing the overall state of the
    monitored accounts. It also handles saving and loading the monitor's state.
    """
    def __init__(self, chain_id: int, config: ChainConfig, notify = False, execute_liquidation = False):
        self.chain_id = chain_id
        self.w3 = config.w3,
        self.config = config
        self.accounts = {}
        self.vaults = {}
        self.update_queue = queue.PriorityQueue()
        self.condition = threading.Condition()
        self.executor = ThreadPoolExecutor(max_workers=32)
        self.running = True
        self.latest_block = 0
        self.last_saved_block = 0
        self.notify = notify
        self.execute_liquidation = execute_liquidation

        self.recently_posted_low_value = {}

    def start_queue_monitoring(self) -> None:
        """
        Start monitoring the account update queue.
        This is the main entry point for the account monitor.
        """
        save_thread = threading.Thread(target=self.periodic_save)
        save_thread.start()

        logger.info("AccountMonitor: Save thread started.")

        if self.notify:
            low_health_report_thread = threading.Thread(target=
                                                        self.periodic_report_low_health_accounts)
            low_health_report_thread.start()
            logger.info("AccountMonitor: Low health report thread started.")

        while self.running:
            with self.condition:
                while self.update_queue.empty():
                    logger.info("AccountMonitor: Waiting for queue to be non-empty.")
                    self.condition.wait()

                next_update_time, address = self.update_queue.get()

                # check for special value that indicates
                # account should be skipped & removed from queue
                if next_update_time == -1:
                    logger.info("AccountMonitor: %s has no position,"
                                " skipping and removing from queue", address)
                    continue

                current_time = time.time()
                if next_update_time > current_time:
                    self.update_queue.put((next_update_time, address))
                    self.condition.wait(next_update_time - current_time)
                    continue

                self.executor.submit(self.update_account_liquidity, address)


    def update_account_on_status_check_event(self, address: str, vault_address: str) -> None:
        """
        Update an account based on a status check event.

        Args:
            address (str): The address of the account to update.
            vault_address (str): The address of the vault associated with the account.
        """

        # If the vault is not already tracked in the list, create it
        if vault_address not in self.vaults:
            self.vaults[vault_address] = Vault(vault_address, self.config)
            logger.info("AccountMonitor: Vault %s added to vault list.", vault_address)

        vault = self.vaults[vault_address]

        # If the account is not in the list or the controller has changed, add it to the list
        if (address not in self.accounts or
            self.accounts[address].controller.address != vault_address):
            account = Account(address, vault, self.config)
            self.accounts[address] = account

            logger.info("AccountMonitor: Adding %s to account list with controller %s.",
                        address,
                        vault.address)
        else:
            logger.info("AccountMonitor: %s already in list with controller %s.",
                        address,
                        vault.address)

        self.update_account_liquidity(address)

    def update_account_liquidity(self, address: str) -> None:
        """
        Update the liquidity of a specific account.

        Args:
            address (str): The address of the account to update.
        """
        try:
            account = self.accounts.get(address)

            if not account:
                logger.error("AccountMonitor: %s not found in account list.",
                             address, exc_info=True)
                return

            logger.info("AccountMonitor: Updating %s liquidity.", address)
            prev_scheduled_time = account.time_of_next_update

            health_score = account.update_liquidity()

            if health_score < 1:
                try:
                    if self.notify:
                        if account.address in self.recently_posted_low_value:
                            if (time.time() - self.recently_posted_low_value[account.address]
                                < self.config.LOW_HEALTH_REPORT_INTERVAL
                                and account.value_borrowed < self.config.SMALL_POSITION_THRESHOLD):
                                logger.info("Skipping posting notification "
                                            "for account %s, recently posted", address)
                        else:
                            try:
                                post_unhealthy_account_on_slack(address, account.controller.address,
                                                                health_score,
<<<<<<< HEAD
                                                                account.value_borrowed)
                                logger.info("Value borrowed: %s", account.value_borrowed)
                                if account.value_borrowed < config.SMALL_POSITION_THRESHOLD:
=======
                                                                account.value_borrowed, self.config)
                                logger.info("Valut borrowed: %s", account.value_borrowed)
                                if account.value_borrowed < self.config.SMALL_POSITION_THRESHOLD:
>>>>>>> c050c33f
                                    self.recently_posted_low_value[account.address] = time.time()
                            except Exception as ex: # pylint: disable=broad-except
                                logger.error("AccountMonitor: "
                                             "Failed to post low health notification "
                                             "for account %s to slack: %s",
                                             address, ex, exc_info=True)

                    logger.info("AccountMonitor: %s is unhealthy, "
                                "checking liquidation profitability.",
                                address)
                    (result, liquidation_data, params) = account.simulate_liquidation()

                    if result:
                        if self.notify:
                            try:
                                logger.info("AccountMonitor: Posting liquidation notification "
                                            "to slack for account %s.", address)
                                post_liquidation_opportunity_on_slack(address,
                                                                      account.controller.address,
                                                                      liquidation_data, params, self.config)
                            except Exception as ex: # pylint: disable=broad-except
                                logger.error("AccountMonitor: "
                                             "Failed to post liquidation notification "
                                             " for account %s to slack: %s",
                                             address, ex, exc_info=True)
                        if self.execute_liquidation:
                            try:
                                tx_hash, tx_receipt = Liquidator.execute_liquidation(
                                    liquidation_data["tx"], self.config)
                                if tx_hash and tx_receipt:
                                    logger.info("AccountMonitor: %s liquidated "
                                                "on collateral %s.",
                                                address,
                                                liquidation_data["collateral_address"])
                                    if self.notify:
                                        try:
                                            logger.info("AccountMonitor: Posting liquidation result"
                                                        " to slack for account %s.", address)
                                            post_liquidation_result_on_slack(address,
                                                                            account.controller.address,
                                                                            liquidation_data,
                                                                            tx_hash, self.config)
                                        except Exception as ex: # pylint: disable=broad-except
                                            logger.error("AccountMonitor: "
                                                "Failed to post liquidation result "
                                                " for account %s to slack: %s",
                                                address, ex, exc_info=True)

                                # Update account health score after liquidation
                                # Need to know how healthy the account is after liquidation
                                # and if we need to liquidate again
                                account.update_liquidity()
                            except Exception as ex: # pylint: disable=broad-except
                                logger.error("AccountMonitor: "
                                             "Failed to execute liquidation for account %s: %s",
                                             address, ex, exc_info=True)
                    else:
                        logger.info("AccountMonitor: "
                                    "Account %s is unhealthy but not profitable to liquidate.",
                                    address)
                except Exception as ex: # pylint: disable=broad-except
                    logger.error("AccountMonitor: "
                                 "Exception simulating liquidation for account %s: %s",
                                 address, ex, exc_info=True)

            next_update_time = account.time_of_next_update

            # if next update hasn't changed, means we already have a check scheduled
            if next_update_time == prev_scheduled_time:
                logger.info("AccountMonitor: %s next update already scheduled for %s",
                            address, time.strftime("%Y-%m-%d %H:%M:%S",
                                                  time.localtime(next_update_time)))
                return

            with self.condition:
                self.update_queue.put((next_update_time, address))
                self.condition.notify()

        except Exception as ex: # pylint: disable=broad-except
            logger.error("AccountMonitor: Exception updating account %s: %s",
                         address, ex, exc_info=True)

    def save_state(self, local_save: bool = True) -> None:
        """
        Save the current state of the account monitor.

        Args:
            local_save (bool, optional): Whether to save the state locally. Defaults to True.
        """
        try:
            state = {
                "accounts": {address: account.to_dict()
                             for address, account in self.accounts.items()},
                "vaults": {address: vault.address for address, vault in self.vaults.items()},
                "queue": list(self.update_queue.queue),
                "last_saved_block": self.latest_block,
            }

            if local_save:
                with open(self.config.SAVE_STATE_PATH, "w", encoding="utf-8") as f:
                    json.dump(state, f)
            else:
                # Save to remote location
                pass

            self.last_saved_block = self.latest_block

            logger.info("AccountMonitor: State saved at time %s up to block %s",
                        time.strftime("%Y-%m-%d %H:%M:%S", time.localtime()),
                        self.latest_block)
        except Exception as ex: # pylint: disable=broad-except
            logger.error("AccountMonitor: Failed to save state: %s", ex, exc_info=True)

    def load_state(self, save_path: str, local_save: bool = True) -> None:
        """
        Load the state of the account monitor from a file.

        Args:
            save_path (str): The path to the saved state file.
            local_save (bool, optional): Whether the state is saved locally. Defaults to True.
        """
        try:
            if local_save and os.path.exists(save_path):
                with open(save_path, "r", encoding="utf-8") as f:
                    state = json.load(f)

                self.vaults = {address: Vault(address, self.config) for address in state["vaults"]}
                logger.info("Loaded %s vaults: %s", len(self.vaults), list(self.vaults.keys()))

                self.accounts = {address: Account.from_dict(data, self.vaults, self.config)
                                 for address, data in state["accounts"].items()}
                logger.info("Loaded %s accounts:", len(self.accounts))

                for address, account in self.accounts.items():
                    logger.info("  Account %s: Controller: %s, "
                                "Health Score: %s, "
                                "Next Update: %s",
                                address,
                                account.controller.address,
                                account.current_health_score,
                                time.strftime("%Y-%m-%d %H:%M:%S",
                                time.localtime(account.time_of_next_update)))

                self.rebuild_queue()

                self.last_saved_block = state["last_saved_block"]
                self.latest_block = self.last_saved_block
                logger.info("AccountMonitor: State loaded from save"
                            " file %s from block %s to block %s",
                            save_path,
                            self.config.EVC_DEPLOYMENT_BLOCK,
                            self.latest_block)
            elif not local_save:
                # Load from remote location
                pass
            else:
                logger.info("AccountMonitor: No saved state found.")
        except Exception as ex: # pylint: disable=broad-except
            logger.error("AccountMonitor: Failed to load state: %s", ex, exc_info=True)

    def rebuild_queue(self):
        """
        Rebuild queue based on current account health
        """
        logger.info("Rebuilding queue based on current account health")

        self.update_queue = queue.PriorityQueue()
        for address, account in self.accounts.items():
            try:
                health_score = account.update_liquidity()

                if account.current_health_score == math.inf:
                    logger.info("AccountMonitor: %s has no borrow, skipping", address)
                    continue

                next_update_time = account.time_of_next_update
                self.update_queue.put((next_update_time, address))
                logger.info("AccountMonitor: %s added to queue"
                            " with health score %s, next update at %s",
                            address, health_score, time.strftime("%Y-%m-%d %H:%M:%S",
                                                                 time.localtime(next_update_time)))
            except Exception as ex: # pylint: disable=broad-except
                logger.error("AccountMonitor: Failed to put account %s into rebuilt queue: %s",
                             address, ex, exc_info=True)

        logger.info("AccountMonitor: Queue rebuilt with %s acccounts", self.update_queue.qsize())

    def get_accounts_by_health_score(self):
        """
        Get a list of accounts sorted by health score.

        Returns:
            List[Account]: A list of accounts sorted by health score.
        """
        sorted_accounts = sorted(
            self.accounts.values(),
            key = lambda account: account.current_health_score
        )

        return [(account.address, account.owner, account.subaccount_number,
                 account.current_health_score, account.value_borrowed,
                 account.controller.vault_name, account.controller.vault_symbol)
                 for account in sorted_accounts]

    def periodic_report_low_health_accounts(self):
        """
        Periodically report accounts with low health scores.
        """
        while self.running:
            try:
                sorted_accounts = self.get_accounts_by_health_score()
                post_low_health_account_report(sorted_accounts, self.config)
                time.sleep(self.config.LOW_HEALTH_REPORT_INTERVAL)
            except Exception as ex: # pylint: disable=broad-except
                logger.error("AccountMonitor: Failed to post low health account report: %s", ex,
                              exc_info=True)

    @staticmethod
    def create_from_save_state(chain_id: int, config: ChainConfig, save_path: str, local_save: bool = True) -> "AccountMonitor":
        """
        Create an AccountMonitor instance from a saved state.

        Args:
            save_path (str): The path to the saved state file.
            local_save (bool, optional): Whether the state is saved locally. Defaults to True.

        Returns:
            AccountMonitor: An AccountMonitor instance initialized from the saved state.
        """
        monitor = AccountMonitor(chain_id=chain_id, config=config)
        monitor.load_state(save_path, local_save)
        return monitor

    def periodic_save(self) -> None:
        """
        Periodically save the state of the account monitor.
        Should be run in a standalone thread.
        """
        while self.running:
            time.sleep(self.config.SAVE_INTERVAL)
            self.save_state()

    def stop(self) -> None:
        """
        Stop the account monitor and save its current state.
        """
        self.running = False
        with self.condition:
            self.condition.notify_all()
        self.executor.shutdown(wait=True)
        self.save_state()

class PullOracleHandler:
    """
    Class to handle checking and updating Pull oracles.
    """
    def __init__(self):
        pass

    @staticmethod
    def get_account_values_with_pyth_and_redstone_simulation(vault, account_address, pyth_feed_ids, redstone_feed_ids, config: ChainConfig):
        pyth_update_data = PullOracleHandler.get_pyth_update_data(pyth_feed_ids)
        pyth_update_fee = PullOracleHandler.get_pyth_update_fee(pyth_update_data, config)

        redstone_addresses, redstone_update_data = PullOracleHandler.get_redstone_update_payloads(redstone_feed_ids)

        liquidator = config.liquidator

        result = liquidator.functions.simulatePythAndRedstoneAccountStatus(
            [pyth_update_data], pyth_update_fee, redstone_update_data, redstone_addresses, vault.address, account_address
            ).call({
                "value": pyth_update_fee
            })
        return result[0], result[1]

    @staticmethod
    def check_liquidation_with_pyth_and_redstone_simulation(vault, liquidator_address, borrower_address, collateral_address, pyth_feed_ids, redstone_feed_ids, config: ChainConfig):
        pyth_update_data = PullOracleHandler.get_pyth_update_data(pyth_feed_ids)
        pyth_update_fee = PullOracleHandler.get_pyth_update_fee(pyth_update_data, config)

        redstone_addresses, redstone_update_data = PullOracleHandler.get_redstone_update_payloads(redstone_feed_ids)

        liquidator = config.liquidator

        result = liquidator.functions.simulatePythAndRedstoneLiquidation(
            [pyth_update_data], pyth_update_fee, redstone_update_data, redstone_addresses, vault.address, liquidator_address, borrower_address, collateral_address
            ).call({
                "value": pyth_update_fee
            })
        return result[0], result[1]

    @staticmethod
    def get_account_values_with_pyth_batch_simulation(vault, account_address, feed_ids, config: ChainConfig):
        update_data = PullOracleHandler.get_pyth_update_data(feed_ids)
        update_fee = PullOracleHandler.get_pyth_update_fee(update_data, config)

        liquidator = config.liquidator

        result = liquidator.functions.simulatePythUpdateAndGetAccountStatus(
            [update_data], update_fee, vault.address, account_address
            ).call({
                "value": update_fee
            })
        return result[0], result[1]

    @staticmethod
    def check_liquidation_with_pyth_batch_simulation(vault, liquidator_address, borrower_address,
                                                     collateral_address, feed_ids, config: ChainConfig):
        update_data = PullOracleHandler.get_pyth_update_data(feed_ids)
        update_fee = PullOracleHandler.get_pyth_update_fee(update_data, config)

        liquidator = config.liquidator

        result = liquidator.functions.simulatePythUpdateAndCheckLiquidation(
            [update_data], update_fee, vault.address,
            liquidator_address, borrower_address, collateral_address
            ).call({
                "value": update_fee
            })
        return result[0], result[1]

    @staticmethod
    def get_account_values_with_redstone_batch_simulation(vault, account_address, feed_ids, config: ChainConfig):
        addresses, update_data = PullOracleHandler.get_redstone_update_payloads(feed_ids)

        liquidator = config.liquidator

        result = liquidator.functions.simulateRedstoneUpdateAndGetAccountStatus(
            update_data, addresses, vault.address, account_address
            ).call()
        return result[0], result[1]

    @staticmethod
    def check_liquidation_with_redstone_batch_simulation(vault,
                                                         liquidator_address,
                                                         borrower_address,
                                                         collateral_address,
                                                         feed_ids, config: ChainConfig):
        addresses, update_data = PullOracleHandler.get_redstone_update_payloads(feed_ids)

        liquidator = config.liquidator

        result = liquidator.functions.simulateRedstoneUpdateAndCheckLiquidation(
            update_data, addresses, vault.address,
            liquidator_address, borrower_address, collateral_address
            ).call()
        return result[0], result[1]

    @staticmethod
    def get_feed_ids(vault, config: ChainConfig):
        try:
            oracle_address = vault.oracle_address
<<<<<<< HEAD
            oracle = create_contract_instance(oracle_address, config.ORACLE_ABI_PATH)
=======
            oracle = create_contract_instance(oracle_address, config.ORACLE_ABI_PATH, config)

>>>>>>> c050c33f
            unit_of_account = vault.unit_of_account

            collateral_vault_list = vault.get_ltv_list()
            asset_list = [Vault(collateral_vault, config).underlying_asset_address
                          for collateral_vault in collateral_vault_list]
            asset_list.append(vault.underlying_asset_address)

            pyth_feed_ids = set()
            redstone_feed_ids = set()

            # logger.info("PullOracleHandler: Trying to get feed ids for oracle %s with assets %s and unit of account %s", oracle_address, collateral_vault_list, unit_of_account)

            for asset in asset_list:
                (_, _, _, configured_oracle_address) = oracle.functions.resolveOracle(0, asset, unit_of_account).call()

                configured_oracle = create_contract_instance(configured_oracle_address,
                                                             config.ORACLE_ABI_PATH, config)

                try:
                    configured_oracle_name = configured_oracle.functions.name().call()
                except Exception as ex: # pylint: disable=broad-except
                    logger.info("PullOracleHandler: Error calling contract for oracle"
                                " at %s, asset %s: %s", configured_oracle_address, asset, ex)
                    continue
                if configured_oracle_name == "PythOracle":
                    logger.info("PullOracleHandler: Pyth oracle found for vault %s: "
                                "Address - %s", vault.address, configured_oracle_address)
                    pyth_feed_ids.add(configured_oracle.functions.feedId().call().hex())
                elif configured_oracle_name == "RedstoneCoreOracle":
                    logger.info("PullOracleHandler: Redstone oracle found for"
                                " vault %s: Address - %s",
                                vault.address, configured_oracle_address)
                    redstone_feed_ids.add((configured_oracle_address,
                                              configured_oracle.functions.feedId().call().hex()))
                elif configured_oracle_name == "CrossAdapter":
                    pyth_ids, redstone_ids = PullOracleHandler.resolve_cross_oracle(
                        configured_oracle, config)
                    pyth_feed_ids.update(pyth_ids)
                    redstone_feed_ids.update(redstone_ids)

            return list(pyth_feed_ids), list(redstone_feed_ids)

        except Exception as ex: # pylint: disable=broad-except
            logger.error("PullOracleHandler: Error calling contract: %s", ex, exc_info=True)

    @staticmethod
    def resolve_cross_oracle(cross_oracle, config):
        pyth_feed_ids = set()
        redstone_feed_ids = set()

        oracle_base_address = cross_oracle.functions.oracleBaseCross().call()
        oracle_base = create_contract_instance(oracle_base_address, config.ORACLE_ABI_PATH, config)
        oracle_base_name = oracle_base.functions.name().call()

        if oracle_base_name == "PythOracle":
            pyth_feed_ids.add(oracle_base.functions.feedId().call().hex())
        elif oracle_base_name == "RedstoneCoreOracle":
            redstone_feed_ids.add((oracle_base_address,
                                      oracle_base.functions.feedId().call().hex()))
        elif oracle_base_name == "CrossOracle":
            pyth_ids, redstone_ids = PullOracleHandler.resolve_cross_oracle(oracle_base, config)
            pyth_feed_ids.add(pyth_ids)
            redstone_feed_ids.add(redstone_ids)

        oracle_quote_address = cross_oracle.functions.oracleCrossQuote().call()
        oracle_quote = create_contract_instance(oracle_quote_address, config.ORACLE_ABI_PATH, config)
        oracle_quote_name = oracle_quote.functions.name().call()

        if oracle_quote_name == "PythOracle":
            pyth_feed_ids.add(oracle_quote.functions.feedId().call().hex())
        elif oracle_quote_name == "RedstoneCoreOracle":
            redstone_feed_ids.add((oracle_quote_address,
                                      oracle_quote.functions.feedId().call().hex()))
        elif oracle_quote_name == "CrossOracle":
            pyth_ids, redstone_ids = PullOracleHandler.resolve_cross_oracle(oracle_quote, config)
            pyth_feed_ids.update(pyth_ids)
            redstone_feed_ids.update(redstone_ids)
        return pyth_feed_ids, redstone_feed_ids

    @staticmethod
    def get_pyth_update_data(feed_ids):
        logger.info("PullOracleHandler: Getting update data for feeds: %s", feed_ids)
        pyth_url = "https://hermes.pyth.network/v2/updates/price/latest?"
        for feed_id in feed_ids:
            pyth_url += "ids[]=" + feed_id + "&"
        pyth_url = pyth_url[:-1]

        api_return_data = make_api_request(pyth_url, {}, {})
        return "0x" + api_return_data["binary"]["data"][0]

    @staticmethod
    def get_pyth_update_fee(update_data, config):
        logger.info("PullOracleHandler: Getting update fee for data: %s", update_data)
        pyth = create_contract_instance(config.PYTH, config.PYTH_ABI_PATH, config)
        return pyth.functions.getUpdateFee([update_data]).call()

    @staticmethod
    def get_redstone_update_payloads(redstone_oracle_data):
        addresses = []
        feed_ids = []

        for data in redstone_oracle_data:
            addresses.append(data[0])
            feed_ids.append(data[1])

        feed_ids_json = json.dumps(feed_ids)

        result = subprocess.run(
            ["node", "redstone_script/getRedstonePayload.js", feed_ids_json],
            capture_output=True,
            text=True,
            check=True
        )

        if result.returncode != 0:
            logger.error("PullOracleHandler: Error getting update payload")
            logger.error("stderr: %s", result.stderr)
            logger.error("stdout: %s", result.stdout)
            return None

        result = json.loads(result.stdout)

        output_data = []

        for i in range(len(result)):

            output_data.append(result[i]["data"])

        return addresses, output_data


class EVCListener:
    """
    Listener class for monitoring EVC events.
    Primarily intended to listen for AccountStatusCheck events.
    Contains handling for processing historical blocks in a batch system on startup.
    """
    def __init__(self, account_monitor: AccountMonitor, config: ChainConfig):
        self.config = config
        self.w3 = config.w3
        self.account_monitor = account_monitor

        self.evc_instance = config.evc

        self.scanned_blocks = set()

    def start_event_monitoring(self) -> None:
        """
        Start monitoring for EVC events.
        Scans from last scanned block stored by account monitor
        up to the current block number (minus 1 to try to account for reorgs).
        """
        while True:
            try:
                current_block = self.w3.eth.block_number - 1

                if self.account_monitor.latest_block < current_block:
                    self.scan_block_range_for_account_status_check(
                        self.account_monitor.latest_block,
                        current_block)
            except Exception as ex: # pylint: disable=broad-except
                logger.error("EVCListener: Unexpected exception in event monitoring: %s",
                             ex, exc_info=True)

            time.sleep(self.config.SCAN_INTERVAL)

    #pylint: disable=W0102
    def scan_block_range_for_account_status_check(self,
                                                  start_block: int,
                                                  end_block: int,
                                                  max_retries: int = 3,
                                                  seen_accounts: set = set()) -> None:
        """
        Scan a range of blocks for AccountStatusCheck events.

        Args:
            start_block (int): The starting block number.
            end_block (int): The ending block number.
            max_retries (int, optional): Maximum number of retry attempts. 
                                        Defaults to config.NUM_RETRIES.
            
        """
        for attempt in range(max_retries):
            try:
                logger.info("EVCListener: Scanning blocks %s to %s for AccountStatusCheck events.",
                            start_block, end_block)

                logs = self.evc_instance.events.AccountStatusCheck().get_logs(
                    fromBlock=start_block,
                    toBlock=end_block)

                for log in logs:
                    vault_address = log["args"]["controller"]
                    account_address = log["args"]["account"]

                    #if we've seen the account already and the status
                    # check is not due to changing controller
                    if account_address in seen_accounts:
                        same_controller = self.account_monitor.accounts.get(
                            account_address).controller.address == Web3.to_checksum_address(
                                vault_address)

                        if same_controller:
                            logger.info("EVCListener: Account %s already seen with "
                                        "controller %s, skipping", account_address, vault_address)
                            continue
                    else:
                        seen_accounts.add(account_address)

                    logger.info("EVCListener: AccountStatusCheck event found for account %s "
                                "with controller %s, triggering monitor update.",
                                account_address, vault_address)

                    try:
                        self.account_monitor.update_account_on_status_check_event(
                            account_address,
                            vault_address)
                    except Exception as ex: # pylint: disable=broad-except
                        logger.error("EVCListener: Exception updating account %s "
                                     "on AccountStatusCheck event: %s",
                                     account_address, ex, exc_info=True)

                logger.info("EVCListener: Finished scanning blocks %s to %s "
                            "for AccountStatusCheck events.", start_block, end_block)

                self.account_monitor.latest_block = end_block
                return
            except Exception as ex: # pylint: disable=broad-except
                logger.error("EVCListener: Exception scanning block range %s to %s "
                             "(attempt %s/%s): %s",
                             start_block, end_block, attempt + 1, max_retries, ex, exc_info=True)
                if attempt == max_retries - 1:
                    logger.error("EVCListener: "
                                 "Failed to scan block range %s to %s after %s attempts",
                                 start_block, end_block, max_retries, exc_info=True)
                else:
                    time.sleep(self.config.RETRY_DELAY) # cooldown between retries


    def batch_account_logs_on_startup(self) -> None:
        """
        Batch process account logs on startup.
        Goes in reverse order to build smallest queue possible with most up to date info
        """
        try:
            # If the account monitor has a saved state,
            # assume it has been loaded from that and start from the last saved block
            start_block = max(int(self.config.EVC_DEPLOYMENT_BLOCK),
                              self.account_monitor.last_saved_block)

            current_block = self.w3.eth.block_number

            batch_block_size = self.config.BATCH_SIZE

            logger.info("EVCListener: "
                        "Starting batch scan of AccountStatusCheck events from block %s to %s.",
                        start_block, current_block)

            seen_accounts = set()

            while start_block < current_block:
                end_block = min(start_block + batch_block_size, current_block)

                self.scan_block_range_for_account_status_check(start_block, end_block,
                                                               seen_accounts=seen_accounts)
                self.account_monitor.save_state()

                start_block = end_block + 1

                time.sleep(self.config.BATCH_INTERVAL) # Sleep in between batches to avoid rate limiting

            logger.info("EVCListener: "
                        "Finished batch scan of AccountStatusCheck events from block %s to %s.",
                        start_block, current_block)

        except Exception as ex: # pylint: disable=broad-except
            logger.error("EVCListener: "
                         "Unexpected exception in batch scanning account logs on startup: %s",
                         ex, exc_info=True)

    @staticmethod
    def get_account_owner_and_subaccount_number(account, config):
        evc = config.evc
        owner = evc.functions.getAccountOwner(account).call()
        if owner == "0x0000000000000000000000000000000000000000":
            owner = account

        subaccount_number = int(int(account, 16) ^ int(owner, 16))
        return owner, subaccount_number

# Future feature, smart monitor to trigger manual update of an account
# based on a large price change (or some other trigger)
class SmartUpdateListener:
    """
    Boiler plate listener class.
    Intended to be implemented with some other trigger condition to update accounts.
    """
    def __init__(self, account_monitor: AccountMonitor):
        self.account_monitor = account_monitor

    def trigger_manual_update(self, account: Account) -> None:
        """
        Boilerplate to trigger a manual update for a specific account.

        Args:
            account (Account): The account to update.
        """
        self.account_monitor.update_account_liquidity(account)

liquidation_error_slack_cooldown = {}

class Liquidator:
    """
    Class to handle liquidation logic for accounts
    This class provides static methods for simulating liquidations, calculating
    liquidation profits, and executing liquidation transactions. 
    """
    def __init__(self):
        pass

    @staticmethod
    def simulate_liquidation(vault: Vault,
                             violator_address: str,
                             violator_account: Account, config: ChainConfig) -> Tuple[bool, Optional[Dict[str, Any]]]:
        """
        Simulate the liquidation of an account.
        Chooses the maximum profitable liquidation from the available collaterals, if one exists.

        Args:
            vault (Vault): The vault associated with the account.
            violator_address (str): The address of the account to potentially liquidate.

        Returns:
            Tuple[bool, Optional[Dict[str, Any]]]: A tuple containing a boolean indicating
            if liquidation is profitable, and a dictionary with liquidation details 
            & transaction object if profitable.
        """

        evc_instance = config.evc
        collateral_list = evc_instance.functions.getCollaterals(violator_address).call()
        borrowed_asset = vault.underlying_asset_address
        liquidator_contract = config.liquidator

        max_profit_data = {
            "tx": None, 
            "profit": 0,
            "collateral_address": None,
            "collateral_asset": None,
            "leftover_borrow": 0, 
            "leftover_borrow_in_eth": 0
        }
        max_profit_params = None

        collateral_vaults = {collateral: Vault(collateral, config) for collateral in collateral_list}

        for collateral, collateral_vault in collateral_vaults.items():
            try:
                logger.info("Liquidator: Checking liquidation for "
                            "account %s, borrowed asset %s, collateral asset %s",
                            violator_address, borrowed_asset, collateral)

                liquidation_results = Liquidator.calculate_liquidation_profit(vault,
                                                                      violator_address,
                                                                      borrowed_asset,
                                                                      collateral_vault,
                                                                      liquidator_contract,
                                                                      config)
                profit_data, params = liquidation_results

                if profit_data["profit"] > max_profit_data["profit"]:
                    max_profit_data = profit_data
                    max_profit_params = params
            except Exception as ex: # pylint: disable=broad-except
                message = ("Exception simulating liquidation "
                             f"for account {violator_address} with collateral {collateral}: {ex}")

                logger.error("Liquidator: %s", message, exc_info=True)

                time_of_last_post = liquidation_error_slack_cooldown.get(violator_address, 0)
                value_borrowed = violator_account.value_borrowed

                now = time.time()
                time_elapsed = now - time_of_last_post
                if ((value_borrowed > config.SMALL_POSITION_THRESHOLD and
                     time_elapsed > config.ERROR_COOLDOWN)
                    or (value_borrowed <= config.SMALL_POSITION_THRESHOLD and
                        time_elapsed > config.SMALL_POSITION_REPORT_INTERVAL)):
                    post_error_notification(message, config)
                    time_of_last_post = now
                    liquidation_error_slack_cooldown[violator_address] = time_of_last_post
                continue


        if max_profit_data["tx"]:
            logger.info("Liquidator: Profitable liquidation found for account %s. "
                        "Collateral: %s, Underlying Collateral Asset: %s, "
                        "Remaining borrow asset after swap and repay: %s, "
                        "Estimated profit in ETH: %s",
                        violator_address, max_profit_data["collateral_address"],
                        max_profit_data["collateral_asset"], max_profit_data["leftover_borrow"],
                        max_profit_data["leftover_borrow_in_eth"])
            return (True, max_profit_data, max_profit_params)
        return (False, None, None)

    @staticmethod
    def calculate_liquidation_profit(vault: Vault,
                                     violator_address: str,
                                     borrowed_asset: str,
                                     collateral_vault: Vault,
                                     liquidator_contract: Any,
                                     config: ChainConfig) -> Tuple[Dict[str, Any], Any]:
        """
        Calculate the potential profit from liquidating an account using a specific collateral.

        Args:
            vault (Vault): The vault that violator has borrowed from.
            violator_address (str): The address of the account to potentially liquidate.
            borrowed_asset (str): The address of the borrowed asset.
            collateral_vault (Vault): The collatearl vault to seize. 
            liquidator_contract (Any): The liquidator contract instance.

        Returns:
            Dict[str, Any]: A dictionary containing transaction and liquidation profit details.
        """
        collateral_vault_address = collateral_vault.address
        collateral_asset = collateral_vault.underlying_asset_address

        (max_repay, seized_collateral_shares) = vault.check_liquidation(violator_address,
                                                                 collateral_vault_address,
                                                                 config.LIQUIDATOR_EOA)

        seized_collateral_assets = collateral_vault.convert_to_assets(seized_collateral_shares)

        if max_repay == 0 or seized_collateral_shares == 0:
            logger.info("Liquidator: Max Repay %s, Seized Collateral %s, liquidation not possible",
                        max_repay, seized_collateral_shares)
            return ({"profit": 0}, None)

        swap_api_response = Quoter.get_swap_api_quote(
            chain_id = config.CHAIN_ID,
            token_in = collateral_asset,
            token_out = borrowed_asset,
            amount = int(seized_collateral_assets *.999),
            min_amount_out = max_repay,
            receiver = config.SWAPPER,
            vault_in = collateral_vault_address,
            account_in = config.SWAPPER,
            account_out = config.SWAPPER,
            swapper_mode = "0",
            slippage = config.SWAP_SLIPPAGE,
            deadline = int(time.time()) + config.SWAP_DEADLINE,
            is_repay = False,
            current_debt = max_repay,
            target_debt = 0,
            config=config
        )

        if not swap_api_response:
            return ({"profit": 0}, None)

        amount_out = int(swap_api_response["amountOut"])
        leftover_borrow = amount_out - max_repay

        if borrowed_asset != config.WETH:
            borrow_to_eth_response = Quoter.get_swap_api_quote(
                chain_id = config.CHAIN_ID,
                token_in = borrowed_asset,
                token_out = config.WETH,
                amount = leftover_borrow,
                min_amount_out = 0,
                receiver = config.LIQUIDATOR_EOA,
                vault_in = vault.address,
                account_in = config.LIQUIDATOR_EOA,
                account_out = config.LIQUIDATOR_EOA,
                swapper_mode = "0",
                slippage = config.SWAP_SLIPPAGE,
                deadline = int(time.time()) + config.SWAP_DEADLINE,
                is_repay = False,
                current_debt = 0,
                target_debt = 0,
                config=config
            )
            leftover_borrow_in_eth = int(borrow_to_eth_response["amountOut"])
        else:
            leftover_borrow_in_eth = leftover_borrow

        time.sleep(config.API_REQUEST_DELAY)

        swap_data = []
        for _, item in enumerate(swap_api_response["swap"]["multicallItems"]):
            if item["functionName"] != "swap":
                continue
            swap_data.append(item["data"])

        logger.info("Liquidator: Seized collateral assets: %s, output amount: %s, "
                    "leftover_borrow: %s", seized_collateral_assets, amount_out,
                    leftover_borrow_in_eth)

        leftover_borrow_in_eth = 1
        if leftover_borrow_in_eth < 0:
            logger.warning("Liquidator: Negative leftover borrow value, aborting liquidation")
            return ({"profit": 0}, None)


        time.sleep(config.API_REQUEST_DELAY)

        params = (
                violator_address,
                vault.address,
                borrowed_asset,
                collateral_vault.address,
                collateral_asset,
                max_repay,
                seized_collateral_shares,
                config.PROFIT_RECEIVER
        )


        logger.info("Liquidator: Liquidation details: %s", params)

        pyth_feed_ids = vault.pyth_feed_ids
        redstone_feed_ids = vault.redstone_feed_ids

        # #TODO: smarter way to do this
        # suggested_gas_price = int(w3.eth.gas_price * 1.2)

        # if len(feed_ids)> 0:
        #     logger.info("Liquidator: executing with pyth")
        #     update_data = PullOracleHandler.get_pyth_update_data(feed_ids)
        #     update_fee = PullOracleHandler.get_pyth_update_fee(update_data)
        #     liquidation_tx = liquidator_contract.functions.liquidateSingleCollateralWithPythOracle(
        #         params, update_data
        #         ).build_transaction({
        #             "chainId": config.CHAIN_ID,
        #             "gasPrice": suggested_gas_price,
        #             "from": config.LIQUIDATOR_EOA,
        #             "nonce": w3.eth.get_transaction_count(config.LIQUIDATOR_EOA),
        #             "value": update_fee
        #         })
        # else:
        #     logger.info("Liquidator: executing normally")
        #     liquidation_tx = liquidator_contract.functions.liquidateSingleCollateral(
        #         params
        #         ).build_transaction({
        #             "chainId": config.CHAIN_ID,
        #             "gasPrice": suggested_gas_price,
        #             "from": config.LIQUIDATOR_EOA,
        #             "nonce": w3.eth.get_transaction_count(config.LIQUIDATOR_EOA)
        #         })

        #From flashbots example code

        # latest = w3.eth.get_block("latest")
        # base_fee = latest["baseFeePerGas"]

        # max_priority_fee = Web3.to_wei(2, "gwei")

        # max_fee = base_fee + max_priority_fee

        suggested_gas_price = int(config.w3.eth.gas_price * 1.2)

        if len(pyth_feed_ids)> 0:
            logger.info("Liquidator: executing with pyth")
            update_data = PullOracleHandler.get_pyth_update_data(pyth_feed_ids)
            update_fee = PullOracleHandler.get_pyth_update_fee(update_data, config)
            liquidation_tx = liquidator_contract.functions.liquidateSingleCollateralWithPythOracle(
                params, swap_data, [update_data]
                ).build_transaction({
                    "chainId": config.CHAIN_ID,
                    "from": config.LIQUIDATOR_EOA,
                    "nonce": config.w3.eth.get_transaction_count(config.LIQUIDATOR_EOA),
                    "value": update_fee,
                    "gasPrice": suggested_gas_price
                })
        elif len(redstone_feed_ids) > 0:
            logger.info("Liquidator: executing with Redstone")
            addresses, update_data = PullOracleHandler.get_redstone_update_payloads(redstone_feed_ids)
            liquidation_tx = liquidator_contract.functions.liquidateSingleCollateralWithRedstoneOracle(
                params, swap_data, update_data, addresses
                ).build_transaction({
                    "chainId": config.CHAIN_ID,
                    "gasPrice": suggested_gas_price,
                    "from": config.LIQUIDATOR_EOA,
                    "nonce": config.w3.eth.get_transaction_count(config.LIQUIDATOR_EOA)
                })
        else:
            logger.info("Liquidator: executing normally")
            # liquidation_tx = liquidator_contract.functions.liquidateSingleCollateral(
            #     params
            #     ).build_transaction({
            #         "chainId": config.CHAIN_ID,
            #         "from": config.LIQUIDATOR_EOA,
            #         "nonce": w3.eth.get_transaction_count(config.LIQUIDATOR_EOA),
            #         "gas": 21000,
            #         "maxFeePerGas": max_fee,
            #         "maxPriorityFeePerGas": max_priority_fee
            #     })

            liquidation_tx = liquidator_contract.functions.liquidateSingleCollateral(
                params, swap_data
                ).build_transaction({
                    "chainId": config.CHAIN_ID,
                    "gasPrice": suggested_gas_price,
                    "from": config.LIQUIDATOR_EOA,
                    "nonce": config.w3.eth.get_transaction_count(config.LIQUIDATOR_EOA)
                })
        logger.info("Leftover borrow in eth: %s", leftover_borrow_in_eth)
        logger.info("Estimated gas: %s", config.w3.eth.estimate_gas(liquidation_tx))
        logger.info("Suggested gas price: %s", suggested_gas_price)

        net_profit = leftover_borrow_in_eth - (
            config.w3.eth.estimate_gas(liquidation_tx) * suggested_gas_price)
        logger.info("Net profit: %s", net_profit)

        return ({
            "tx": liquidation_tx, 
            "profit": net_profit, 
            "collateral_address": collateral_vault.address,
            "collateral_asset": collateral_asset,
            "leftover_borrow": leftover_borrow, 
            "leftover_borrow_in_eth": leftover_borrow_in_eth
        }, params)

    @staticmethod
    def execute_liquidation(liquidation_transaction: Dict[str, Any], config: ChainConfig) -> None:
        """
        Execute a liquidation transaction.

        Args:
            liquidation_transaction (Dict[str, Any]): The liquidation transaction details.
        """
        try:
            logger.info("Liquidator: Executing liquidation transaction %s...",
                        liquidation_transaction)
<<<<<<< HEAD
    #         network = "mainnet"
    #         provider_url = os.environ.get(
    #             "PROVIDER_URL", FLASHBOTS_NETWORKS[network]["provider_url"]
    #         )
    #         logger.info(f"Using RPC: {provider_url}")
    #         relay_url = FLASHBOTS_NETWORKS[network]["relay_url"]
    #         w3 = flashbot(
    #             Web3(HTTPProvider(provider_url)),
    #             get_account_from_env("ETH_SIGNER_KEY"),
    #             relay_url,
    # )
=======
            # flashbots_provider = "https://rpc.flashbots.net"
            # flashbots_relay = "https://relay.flashbots.net"
            # flashbots_w3 = Web3(Web3.HTTPProvider(flashbots_provider))

            # signed_tx = flashbots_w3.eth.account.sign_transaction(liquidation_transaction,
            #                                             config.LIQUIDATOR_EOA_PRIVATE_KEY)
            # tx_hash = flashbots_w3.eth.send_raw_transaction(signed_tx.rawTransaction)
            # tx_receipt = flashbots_w3.eth.wait_for_transaction_receipt(tx_hash, timeout=120)
>>>>>>> c050c33f

            signed_tx = config.w3.eth.account.sign_transaction(liquidation_transaction,
                                                        config.LIQUIDATOR_EOA_PRIVATE_KEY)
            tx_hash = config.w3.eth.send_raw_transaction(signed_tx.rawTransaction)
            tx_receipt = config.w3.eth.wait_for_transaction_receipt(tx_hash, timeout=120)

            liquidator_contract = config.liquidator

            result = liquidator_contract.events.Liquidation().process_receipt(
                tx_receipt, errors=DISCARD)

            logger.info("Liquidator: Liquidation details: ")
            for event in result:
                logger.info("Liquidator: %s", event["args"])

            logger.info("Liquidator: Liquidation transaction executed successfully.")
            return tx_hash.hex(), tx_receipt
        except Exception as ex: # pylint: disable=broad-except
            message = f"Unexpected error in executing liquidation: {ex}"
            logger.error(message, exc_info=True)
            post_error_notification(message, config)
            return None, None

class Quoter:
    """
    Provides access to 1inch quotes and swap data generation functions
    """
    def __init__(self):
        pass
    
    @staticmethod
    def get_swap_api_quote(
        chain_id: int,
        token_in: str,
        token_out: str,
        amount: int, # exact in - amount to sell, exact out - amount to buy, exact out repay - estimated amount to buy (from current debt)
        min_amount_out: int,
        receiver: str, # vault to swap or repay to
        vault_in: str,
        account_in: str,
        account_out: str,
        swapper_mode: str,
        slippage: float, #in percent 1 = 1%
        deadline: int,
        is_repay: bool,
        current_debt: int, # needed in exact input or output and with `isRepay` set
        target_debt: int, # ignored if not in target debt mode
        config
    ):

        params = {
            "chainId": str(chain_id),
            "tokenIn": token_in,
            "tokenOut": token_out, 
            "amount": str(amount),
            "receiver": receiver,
            "vaultIn": vault_in,
            "origin": config.LIQUIDATOR_EOA,
            "accountIn": account_in,
            "accountOut": account_out,
            "swapperMode": swapper_mode,  # TARGET_DEBT mode
            "slippage": str(slippage),
            "deadline": str(deadline), 
            "isRepay": str(is_repay),
            "currentDebt": str(current_debt),
            "targetDebt": str(target_debt)
        }

        response = make_api_request(config.SWAP_API_URL, headers={}, params=params)

        if not response or not response["success"]:
            logger.error("Unable to get quote from swap api")
            return None

        amount_out = int(response["data"]["amountOut"])

        if amount_out < min_amount_out:
            logger.error("Quote too low")
            return None

        return response["data"]

<<<<<<< HEAD
def get_account_monitor_and_evc_listener():
    acct_monitor = AccountMonitor(True, True)
    acct_monitor.load_state(config.SAVE_STATE_PATH)
    logger.info("State loaded from save state")

    evc_listener = EVCListener(acct_monitor)

    return (acct_monitor, evc_listener)

=======
>>>>>>> c050c33f
if __name__ == "__main__":
    try:
        pass

    except Exception as e: # pylint: disable=broad-except
        logger.critical("Uncaught exception: %s", e, exc_info=True)
        error_message = f"Uncaught global exception: {e}"
        post_error_notification(error_message)<|MERGE_RESOLUTION|>--- conflicted
+++ resolved
@@ -490,15 +490,9 @@
                             try:
                                 post_unhealthy_account_on_slack(address, account.controller.address,
                                                                 health_score,
-<<<<<<< HEAD
-                                                                account.value_borrowed)
-                                logger.info("Value borrowed: %s", account.value_borrowed)
-                                if account.value_borrowed < config.SMALL_POSITION_THRESHOLD:
-=======
                                                                 account.value_borrowed, self.config)
                                 logger.info("Valut borrowed: %s", account.value_borrowed)
                                 if account.value_borrowed < self.config.SMALL_POSITION_THRESHOLD:
->>>>>>> c050c33f
                                     self.recently_posted_low_value[account.address] = time.time()
                             except Exception as ex: # pylint: disable=broad-except
                                 logger.error("AccountMonitor: "
@@ -851,12 +845,8 @@
     def get_feed_ids(vault, config: ChainConfig):
         try:
             oracle_address = vault.oracle_address
-<<<<<<< HEAD
-            oracle = create_contract_instance(oracle_address, config.ORACLE_ABI_PATH)
-=======
             oracle = create_contract_instance(oracle_address, config.ORACLE_ABI_PATH, config)
 
->>>>>>> c050c33f
             unit_of_account = vault.unit_of_account
 
             collateral_vault_list = vault.get_ltv_list()
@@ -1491,19 +1481,6 @@
         try:
             logger.info("Liquidator: Executing liquidation transaction %s...",
                         liquidation_transaction)
-<<<<<<< HEAD
-    #         network = "mainnet"
-    #         provider_url = os.environ.get(
-    #             "PROVIDER_URL", FLASHBOTS_NETWORKS[network]["provider_url"]
-    #         )
-    #         logger.info(f"Using RPC: {provider_url}")
-    #         relay_url = FLASHBOTS_NETWORKS[network]["relay_url"]
-    #         w3 = flashbot(
-    #             Web3(HTTPProvider(provider_url)),
-    #             get_account_from_env("ETH_SIGNER_KEY"),
-    #             relay_url,
-    # )
-=======
             # flashbots_provider = "https://rpc.flashbots.net"
             # flashbots_relay = "https://relay.flashbots.net"
             # flashbots_w3 = Web3(Web3.HTTPProvider(flashbots_provider))
@@ -1512,7 +1489,6 @@
             #                                             config.LIQUIDATOR_EOA_PRIVATE_KEY)
             # tx_hash = flashbots_w3.eth.send_raw_transaction(signed_tx.rawTransaction)
             # tx_receipt = flashbots_w3.eth.wait_for_transaction_receipt(tx_hash, timeout=120)
->>>>>>> c050c33f
 
             signed_tx = config.w3.eth.account.sign_transaction(liquidation_transaction,
                                                         config.LIQUIDATOR_EOA_PRIVATE_KEY)
@@ -1595,18 +1571,6 @@
 
         return response["data"]
 
-<<<<<<< HEAD
-def get_account_monitor_and_evc_listener():
-    acct_monitor = AccountMonitor(True, True)
-    acct_monitor.load_state(config.SAVE_STATE_PATH)
-    logger.info("State loaded from save state")
-
-    evc_listener = EVCListener(acct_monitor)
-
-    return (acct_monitor, evc_listener)
-
-=======
->>>>>>> c050c33f
 if __name__ == "__main__":
     try:
         pass
